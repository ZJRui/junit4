--- conflicted
+++ resolved
@@ -57,7 +57,6 @@
  * @since 4.5
  */
 public class BlockJUnit4ClassRunner extends ParentRunner<FrameworkMethod> {
-
     private final ConcurrentMap<FrameworkMethod, Description> methodDescriptions = new ConcurrentHashMap<FrameworkMethod, Description>();
 
     /**
@@ -104,16 +103,10 @@
         Description description = methodDescriptions.get(method);
 
         if (description == null) {
-<<<<<<< HEAD
             description = DescriptionBuilder.forMethod(getTestClass().getJavaClass(), method.getMethod())
                     .withDisplayName(formatDisplayName(testName(method)))
                     .createTestDescription();
-            fMethodDescriptions.putIfAbsent(method, description);
-=======
-            description = Description.createTestDescription(getTestClass().getJavaClass(),
-                    testName(method), method.getAnnotations());
             methodDescriptions.putIfAbsent(method, description);
->>>>>>> 6f685561
         }
 
         return description;
