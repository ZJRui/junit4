package org.junit.runner;

import java.io.Serializable;
import java.lang.annotation.Annotation;
import java.lang.reflect.Method;
import java.util.ArrayList;
import java.util.Arrays;
import java.util.Collection;
import java.util.List;
import java.util.concurrent.ConcurrentLinkedQueue;
import java.util.regex.Matcher;
import java.util.regex.Pattern;

/**
 * A <code>Description</code> describes a test which is to be run or has been run. <code>Descriptions</code>
 * can be atomic (a single test) or compound (containing children tests). <code>Descriptions</code> are used
 * to provide feedback about the tests that are about to run (for example, the tree view
 * visible in many IDEs) or tests that have been run (for example, the failures view).
 * <p>
 * <code>Descriptions</code> are implemented as a single class rather than a Composite because
 * they are entirely informational. They contain no logic aside from counting their tests.
 * <p>
 * In the past, we used the raw {@link junit.framework.TestCase}s and {@link junit.framework.TestSuite}s
 * to display the tree of tests. This was no longer viable in JUnit 4 because atomic tests no longer have
 * a superclass below {@link Object}. We needed a way to pass a class and name together. Description
 * emerged from this.
 *
 * @see org.junit.runner.Request
 * @see org.junit.runner.Runner
 * @since 4.0
 */
public class Description implements Serializable {
    private static final long serialVersionUID = 1L;
    private static final Pattern METHOD_AND_CLASS_NAME_PATTERN = Pattern
            .compile("([\\s\\S]*)\\((.*)\\)");
    private static final Annotation[] ANNOTATIONS_TYPE = new Annotation[0];

    /**
     * Create a <code>Description</code> named <code>name</code>.
     * Generally, you will add children to this <code>Description</code>.
     *
     * @param name the name of the <code>Description</code>
     * @param annotations meta-data about the test, for downstream interpreters
     * @return a <code>Description</code> named <code>name</code>
     * @deprecated Please use the {@link DescriptionBuilder} class to create {@code Description} instances.
     */
    @Deprecated
    public static Description createSuiteDescription(String name, Annotation... annotations) {
        return new Description(null, name, annotations);
    }

    /**
     * Create a <code>Description</code> named <code>name</code>.
     * Generally, you will add children to this <code>Description</code>.
     *
     * @param name the name of the <code>Description</code>
     * @param uniqueId an arbitrary object used to define uniqueness (in {@link #equals(Object)}
     * @param annotations meta-data about the test, for downstream interpreters
     * @return a <code>Description</code> named <code>name</code>
     * @deprecated Please use the {@link DescriptionBuilder} class to create {@code Description} instances.
     */
    @Deprecated
    public static Description createSuiteDescription(String name, Serializable uniqueId, Annotation... annotations) {
        return new Description(null, name, uniqueId, annotations);
    }

    /**
     * Create a <code>Description</code> of a single test named <code>name</code> in the 'class' named
     * <code>className</code>. Generally, this will be a leaf <code>Description</code>. This method is a better choice
     * than {@link #createTestDescription(Class, String, Annotation...)} for test runners whose test cases are not
     * defined in an actual Java <code>Class</code>.
     *
     * @param className the class name of the test
     * @param name the name of the test (a method name for test annotated with {@link org.junit.Test})
     * @param annotations meta-data about the test, for downstream interpreters
     * @return a <code>Description</code> named <code>name</code>
     * @deprecated Please use the {@link DescriptionBuilder} class to create {@code Description} instances.
     */
    @Deprecated
    public static Description createTestDescription(String className, String name, Annotation... annotations) {
        return new Description(null, formatDisplayName(name, className), annotations);
    }

    /**
     * Create a <code>Description</code> of a single test named <code>name</code> in the class <code>clazz</code>.
     * Generally, this will be a leaf <code>Description</code>.
     *
     * @param clazz the class of the test
     * @param name the name of the test (a method name for test annotated with {@link org.junit.Test})
     * @param annotations meta-data about the test, for downstream interpreters
     * @return a <code>Description</code> named <code>name</code>
     * @deprecated Please use the {@link DescriptionBuilder} class to create {@code Description} instances.
     */
    @Deprecated
    public static Description createTestDescription(Class<?> clazz, String name, Annotation... annotations) {
        return new Description(clazz, formatDisplayName(name, clazz.getName()), annotations);
    }

    /**
     * Create a <code>Description</code> of a single test named <code>name</code> in the class <code>clazz</code>.
     * Generally, this will be a leaf <code>Description</code>.
     * (This remains for binary compatibility with clients of JUnit 4.3)
     *
     * @param clazz the class of the test
     * @param name the name of the test (a method name for test annotated with {@link org.junit.Test})
     * @return a <code>Description</code> named <code>name</code>
     * @deprecated Please use the {@link DescriptionBuilder} class to create {@code Description} instances.
     */
    @Deprecated
    public static Description createTestDescription(Class<?> clazz, String name) {
        return new Description(clazz, formatDisplayName(name, clazz.getName()));
    }

    /**
     * Create a <code>Description</code> of a single test named <code>name</code> in the class <code>clazz</code>.
     * Generally, this will be a leaf <code>Description</code>.
     *
     * @param className the class name of the test
     * @param name the name of the test (a method name for test annotated with {@link org.junit.Test})
     * @param uniqueId an arbitrary object used to define uniqueness (in {@link #equals(Object)}
     * @return a <code>Description</code> named <code>name</code>
     * @deprecated Please use the {@link DescriptionBuilder} class to create {@code Description} instances.
     */
    @Deprecated
    public static Description createTestDescription(String className, String name, Serializable uniqueId) {
        return new Description(null, formatDisplayName(name, className), uniqueId);
    }

    protected static String formatDisplayName(String name, String className) {
        return String.format("%s(%s)", name, className);
    }

    /**
     * Create a <code>Description</code> named after <code>testClass</code>
     *
     * @param testClass A {@link Class} containing tests
     * @return a <code>Description</code> of <code>testClass</code>
     * @deprecated Please use the {@link DescriptionBuilder} class to create {@code Description} instances.
     */
    @Deprecated
    public static Description createSuiteDescription(Class<?> testClass) {
        return new Description(testClass, testClass.getName(), testClass.getAnnotations());
    }

    /**
     * Create a <code>Description</code> named after <code>testClass</code>
     *
     * @param testClass A not null {@link Class} containing tests
     * @param annotations meta-data about the test, for downstream interpreters
     * @return a <code>Description</code> of <code>testClass</code>
     */
    public static Description createSuiteDescription(Class<?> testClass, Annotation... annotations) {
        return new Description(testClass, testClass.getName(), annotations);
    }

    /**
     * Describes a Runner which runs no tests
     */
    public static final Description EMPTY = new Description(null, "No Tests");

    /**
     * Describes a step in the test-running mechanism that goes so wrong no
     * other description can be used (for example, an exception thrown from a Runner's
     * constructor
     */
    public static final Description TEST_MECHANISM = new Description(null, "Test mechanism");

<<<<<<< HEAD
    final Collection<Description> fChildren = new ConcurrentLinkedQueue<Description>();
    final String fDisplayName;
    final Serializable fUniqueId;
    final Annotation[] fAnnotations;
    volatile /* write-once */ Class<?> fTestClass;
=======
    /*
     * We have to use the f prefix until the next major release to ensure
     * serialization compatibility. 
     * See https://github.com/junit-team/junit4/issues/976
     */
    private final Collection<Description> fChildren = new ConcurrentLinkedQueue<Description>();
    private final String fDisplayName;
    private final Serializable fUniqueId;
    private final Annotation[] fAnnotations;
    private volatile /* write-once */ Class<?> fTestClass;
>>>>>>> 6f685561

    Description(Class<?> clazz, String displayName, Annotation... annotations) {
        this(clazz, displayName, displayName, annotations);
    }

<<<<<<< HEAD
    Description(Class<?> clazz, String displayName, Serializable uniqueId, Annotation... annotations) {
=======
    private Description(Class<?> testClass, String displayName, Serializable uniqueId, Annotation... annotations) {
>>>>>>> 6f685561
        if ((displayName == null) || (displayName.length() == 0)) {
            throw new IllegalArgumentException(
                    "The display name must not be empty.");
        }
        if ((uniqueId == null)) {
            throw new IllegalArgumentException(
                    "The unique id must not be null.");
        }
        this.fTestClass = testClass;
        this.fDisplayName = displayName;
        this.fUniqueId = uniqueId;
        this.fAnnotations = annotations;
    }

    Description(DescriptionBuilder<?> builder) {
        fTestClass = builder.getTestClass();
        fDisplayName = builder.displayName;
        fUniqueId = builder.uniqueId;
        fAnnotations = builder.annotations.toArray(ANNOTATIONS_TYPE);
    }

    /**
     * @return a user-understandable label
     */
    public String getDisplayName() {
        return fDisplayName;
    }

    /**
     * Add <code>Description</code> as a child of the receiver.
     *
     * @param description the soon-to-be child.
     * @deprecated this method only works for the {@code Description} class itself and should no longer be used. Instead
     * use the {@link DescriptionBuilder} to generate immutable {@code Description} instances that are passed their
     * children during initialization.
     * @see DescriptionBuilder#createSuiteDescription(java.util.List)
     */
    @Deprecated
    public void addChild(Description description) {
        fChildren.add(description);
    }

    /**
     * Gets the copy of the children of this {@code Description}.
     * Returns an empty list if there are no children.
     */
    public ArrayList<Description> getChildren() {
        return new ArrayList<Description>(fChildren);
    }

    /**
     * @return <code>true</code> if the receiver is a suite
     */
    public boolean isSuite() {
        return !isTest();
    }

    /**
     * @return <code>true</code> if the receiver is an atomic test
     */
    public boolean isTest() {
        return fChildren.isEmpty();
    }

    /**
     * @return the total number of atomic tests in the receiver
     */
    public int testCount() {
        if (isTest()) {
            return 1;
        }
        int result = 0;
        for (Description child : fChildren) {
            result += child.testCount();
        }
        return result;
    }

    @Override
    public int hashCode() {
        return fUniqueId.hashCode();
    }

    @Override
    public boolean equals(Object obj) {
        if (!(obj instanceof Description)) {
            return false;
        }
        Description d = (Description) obj;
        return fUniqueId.equals(d.fUniqueId);
    }

    @Override
    public String toString() {
        return getDisplayName();
    }

    /**
     * @return true if this is a description of a Runner that runs no tests
     */
    public boolean isEmpty() {
        return equals(EMPTY);
    }

    /**
     * @return a copy of this description, with no children (on the assumption that some of the
     *         children will be added back)
     * @deprecated with this introduction of immutable {@code Description} instances, this method should no longer be
     *         used, as there is no need to copy immutable instances. One can use the instance that is referenced to.
     */
    @Deprecated
    public Description childlessCopy() {
        return new Description(fTestClass, fDisplayName, fAnnotations);
    }

    /**
     * @return the annotation of type annotationType that is attached to this description node,
     *         or null if none exists
     */
    public <T extends Annotation> T getAnnotation(Class<T> annotationType) {
        for (Annotation each : fAnnotations) {
            if (each.annotationType().equals(annotationType)) {
                return annotationType.cast(each);
            }
        }
        return null;
    }

    /**
     * @return all of the annotations attached to this description node
     */
    public Collection<Annotation> getAnnotations() {
        return Arrays.asList(fAnnotations);
    }

    /**
     * @return If this describes a method invocation,
     *         the class of the test instance.
     */
    public Class<?> getTestClass() {
        if (fTestClass != null) {
            return fTestClass;
        }
        String name = getClassName();
        if (name == null) {
            return null;
        }
        try {
            fTestClass = Class.forName(name, false, getClass().getClassLoader());
            return fTestClass;
        } catch (ClassNotFoundException e) {
            return null;
        }
    }

    /**
     * @return If this describes a method invocation,
     *         the name of the class of the test instance
     */
    public String getClassName() {
        return fTestClass != null ? fTestClass.getName() : methodAndClassNamePatternGroupOrDefault(2, toString());
    }

    /**
     * @return If this describes a method invocation,
     *         the name of the method (or null if not)
     */
    public String getMethodName() {
        return methodAndClassNamePatternGroupOrDefault(1, null);
    }

    /**
     * Gets the method for this description. Will return {@code null} if this description
     * does not describe a method invocation, or if the runner does not provide the method.
     */
    public Method getMethod() {
        return null;
    }

    public ImmutableDescription toImmutableDescription() {
        ImmutableDescription result = internalToImmutableDescription();
        if (!result.equals(this)) {
            result.equals(this);
            return result;
        }
        return result;
    }
    private ImmutableDescription internalToImmutableDescription() {
        if (isTest()) {
            String methodName = getMethodName();
            if (methodName == null) {
                return DescriptionBuilder.forName(fDisplayName)
                        .withAdditionalAnnotations(Arrays.asList(fAnnotations))
                        .withDisplayName(fDisplayName)
                        .withUniqueId(fUniqueId)
                        .createTestDescription();
            }

            MethodBasedDescriptionBuilder builder;
            if (fTestClass != null) {
                builder = DescriptionBuilder.forMethod(fTestClass, methodName);
            } else {
                builder = DescriptionBuilder.forMethod(getClassName(), methodName);
            }
            return builder
                        .withAdditionalAnnotations(Arrays.asList(fAnnotations))
                        .withDisplayName(fDisplayName)
                        .withUniqueId(fUniqueId)
                        .createTestDescription();
        }

        // This is a suite.
        List<ImmutableDescription> children = new ArrayList<ImmutableDescription>();
        for (Description child : getChildren()) {
            children.add(child.toImmutableDescription());
        }
        
        if (fTestClass != null) {
            return DescriptionBuilder.forClass(fTestClass)
                    .withAdditionalAnnotations(Arrays.asList(fAnnotations))
                    .withDisplayName(fDisplayName)
                    .withUniqueId(fUniqueId)
                    .createSuiteDescription(children);
        }
        return DescriptionBuilder.forName(fDisplayName)
                .withAdditionalAnnotations(Arrays.asList(fAnnotations))
                .withDisplayName(fDisplayName)
                .withUniqueId(fUniqueId)
                .createSuiteDescription(children);
    }

    private String methodAndClassNamePatternGroupOrDefault(int group, String defaultString) {
        Matcher matcher = METHOD_AND_CLASS_NAME_PATTERN.matcher(toString());
        return matcher.matches() ? matcher.group(group) : defaultString;
    }
}<|MERGE_RESOLUTION|>--- conflicted
+++ resolved
@@ -31,6 +31,7 @@
  */
 public class Description implements Serializable {
     private static final long serialVersionUID = 1L;
+
     private static final Pattern METHOD_AND_CLASS_NAME_PATTERN = Pattern
             .compile("([\\s\\S]*)\\((.*)\\)");
     private static final Annotation[] ANNOTATIONS_TYPE = new Annotation[0];
@@ -126,7 +127,7 @@
         return new Description(null, formatDisplayName(name, className), uniqueId);
     }
 
-    protected static String formatDisplayName(String name, String className) {
+    private static String formatDisplayName(String name, String className) {
         return String.format("%s(%s)", name, className);
     }
 
@@ -165,34 +166,22 @@
      */
     public static final Description TEST_MECHANISM = new Description(null, "Test mechanism");
 
-<<<<<<< HEAD
-    final Collection<Description> fChildren = new ConcurrentLinkedQueue<Description>();
-    final String fDisplayName;
-    final Serializable fUniqueId;
-    final Annotation[] fAnnotations;
-    volatile /* write-once */ Class<?> fTestClass;
-=======
     /*
      * We have to use the f prefix until the next major release to ensure
-     * serialization compatibility. 
+     * serialization compatibility.
      * See https://github.com/junit-team/junit4/issues/976
      */
-    private final Collection<Description> fChildren = new ConcurrentLinkedQueue<Description>();
+    final Collection<Description> fChildren = new ConcurrentLinkedQueue<Description>();
     private final String fDisplayName;
-    private final Serializable fUniqueId;
+    final Serializable fUniqueId;
     private final Annotation[] fAnnotations;
-    private volatile /* write-once */ Class<?> fTestClass;
->>>>>>> 6f685561
-
-    Description(Class<?> clazz, String displayName, Annotation... annotations) {
+    volatile /* write-once */ Class<?> fTestClass;
+
+    private Description(Class<?> clazz, String displayName, Annotation... annotations) {
         this(clazz, displayName, displayName, annotations);
     }
 
-<<<<<<< HEAD
-    Description(Class<?> clazz, String displayName, Serializable uniqueId, Annotation... annotations) {
-=======
-    private Description(Class<?> testClass, String displayName, Serializable uniqueId, Annotation... annotations) {
->>>>>>> 6f685561
+    Description(Class<?> testClass, String displayName, Serializable uniqueId, Annotation... annotations) {
         if ((displayName == null) || (displayName.length() == 0)) {
             throw new IllegalArgumentException(
                     "The display name must not be empty.");
@@ -201,10 +190,10 @@
             throw new IllegalArgumentException(
                     "The unique id must not be null.");
         }
-        this.fTestClass = testClass;
-        this.fDisplayName = displayName;
-        this.fUniqueId = uniqueId;
-        this.fAnnotations = annotations;
+        fTestClass = testClass;
+        fDisplayName = displayName;
+        fUniqueId = uniqueId;
+        fAnnotations = annotations;
     }
 
     Description(DescriptionBuilder<?> builder) {
